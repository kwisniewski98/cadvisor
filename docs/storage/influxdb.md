--- conflicted
+++ resolved
@@ -21,13 +21,10 @@
  -storage_driver_password
  # Use secure connection with database. False by default
  -storage_driver_secure
-<<<<<<< HEAD
  # Writes will be buffered for this duration, and committed to the non memory backends as a single transaction. Default is '60s'
  -storage_driver_buffer_duration
-=======
  # retention policy. Default is '' which corresponds to the default retention policy of the influxdb database
 -storage_driver_influxdb_retention_policy
->>>>>>> 500ad591
 ```
 
 # Examples
